--- conflicted
+++ resolved
@@ -114,18 +114,10 @@
                 yield break;
             }
 
-<<<<<<< HEAD
-                case SecurityType.Cfd:
-                    return Packets.MarketToday.Cfd(time);
-
-                default:
-                    throw new ArgumentOutOfRangeException("type");
-=======
             var hours = MarketHoursDatabase.GetExchangeHours(symbol.ID.Market, symbol, symbol.ID.SecurityType);
             foreach (var segment in hours.MarketHours[time.DayOfWeek].Segments)
             {
                 yield return segment;
->>>>>>> 33522004
             }
         }
 
