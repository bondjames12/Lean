--- conflicted
+++ resolved
@@ -39,13 +39,8 @@
     <PackageReference Include="CloneExtensions" Version="1.3.0" />
     <PackageReference Include="fasterflect" Version="3.0.0" />
     <PackageReference Include="MathNet.Numerics" Version="5.0.0" />
-<<<<<<< HEAD
-    <PackageReference Include="Microsoft.IO.RecyclableMemoryStream" Version="2.3.2" />
+    <PackageReference Include="Microsoft.IO.RecyclableMemoryStream" Version="3.0.1" />
     <PackageReference Include="Newtonsoft.Json" Version="13.0.3" />
-=======
-    <PackageReference Include="Microsoft.IO.RecyclableMemoryStream" Version="3.0.1" />
-    <PackageReference Include="Newtonsoft.Json" Version="13.0.2" />
->>>>>>> 69d2f5ae
     <PackageReference Include="NodaTime" Version="3.0.5" />
     <PackageReference Include="protobuf-net" Version="3.1.33" />
     <PackageReference Include="QLNet" Version="1.13.1" />
