﻿<?xml version="1.0" encoding="utf-8"?>
<Project ToolsVersion="12.0" DefaultTargets="Build" xmlns="http://schemas.microsoft.com/developer/msbuild/2003">
  <Import Project="$(MSBuildExtensionsPath)\$(MSBuildToolsVersion)\Microsoft.Common.props" Condition="Exists('$(MSBuildExtensionsPath)\$(MSBuildToolsVersion)\Microsoft.Common.props')" />
  <PropertyGroup>
    <Configuration Condition=" '$(Configuration)' == '' ">Debug</Configuration>
    <Platform Condition=" '$(Platform)' == '' ">AnyCPU</Platform>
    <ProjectGuid>{AC9A142C-B485-44D7-91FF-015C22C43D05}</ProjectGuid>
    <OutputType>Exe</OutputType>
    <AppDesignerFolder>Properties</AppDesignerFolder>
    <RootNamespace>QuantConnect.ToolBox</RootNamespace>
    <AssemblyName>QuantConnect.ToolBox</AssemblyName>
    <TargetFrameworkVersion>v4.5</TargetFrameworkVersion>
    <FileAlignment>512</FileAlignment>
    <LangVersion>5</LangVersion>
  </PropertyGroup>
  <PropertyGroup Condition=" '$(Configuration)|$(Platform)' == 'Debug|AnyCPU' ">
    <DebugSymbols>true</DebugSymbols>
    <DebugType>full</DebugType>
    <Optimize>false</Optimize>
    <OutputPath>bin\Debug\</OutputPath>
    <DefineConstants>DEBUG;TRACE</DefineConstants>
    <ErrorReport>prompt</ErrorReport>
    <WarningLevel>4</WarningLevel>
    <AllowUnsafeBlocks>true</AllowUnsafeBlocks>
  </PropertyGroup>
  <PropertyGroup Condition=" '$(Configuration)|$(Platform)' == 'Release|AnyCPU' ">
    <DebugType>pdbonly</DebugType>
    <Optimize>true</Optimize>
    <OutputPath>bin\Release\</OutputPath>
    <DefineConstants>TRACE</DefineConstants>
    <ErrorReport>prompt</ErrorReport>
    <WarningLevel>4</WarningLevel>
    <AllowUnsafeBlocks>true</AllowUnsafeBlocks>
  </PropertyGroup>
  <PropertyGroup>
<<<<<<< HEAD
    <StartupObject>QuantConnect.ToolBox.OandaDownloader.Program</StartupObject>
=======
    <StartupObject>QuantConnect.ToolBox.AlgoSeekOptionsConverter.Program</StartupObject>
>>>>>>> 391e42de
  </PropertyGroup>
  <ItemGroup>
    <Reference Include="IKVM.AWT.WinForms">
      <HintPath>..\packages\IKVM-WithExes.7.3.4830.1\tools\IKVM.AWT.WinForms.dll</HintPath>
    </Reference>
    <Reference Include="IKVM.OpenJDK.Beans">
      <HintPath>..\packages\IKVM-WithExes.7.3.4830.1\tools\IKVM.OpenJDK.Beans.dll</HintPath>
    </Reference>
    <Reference Include="IKVM.OpenJDK.Charsets">
      <HintPath>..\packages\IKVM-WithExes.7.3.4830.1\tools\IKVM.OpenJDK.Charsets.dll</HintPath>
    </Reference>
    <Reference Include="IKVM.OpenJDK.Corba">
      <HintPath>..\packages\IKVM-WithExes.7.3.4830.1\tools\IKVM.OpenJDK.Corba.dll</HintPath>
    </Reference>
    <Reference Include="IKVM.OpenJDK.Core">
      <HintPath>..\packages\IKVM-WithExes.7.3.4830.1\tools\IKVM.OpenJDK.Core.dll</HintPath>
    </Reference>
    <Reference Include="IKVM.OpenJDK.Jdbc">
      <HintPath>..\packages\IKVM-WithExes.7.3.4830.1\tools\IKVM.OpenJDK.Jdbc.dll</HintPath>
    </Reference>
    <Reference Include="IKVM.OpenJDK.Management">
      <HintPath>..\packages\IKVM-WithExes.7.3.4830.1\tools\IKVM.OpenJDK.Management.dll</HintPath>
    </Reference>
    <Reference Include="IKVM.OpenJDK.Media">
      <HintPath>..\packages\IKVM-WithExes.7.3.4830.1\tools\IKVM.OpenJDK.Media.dll</HintPath>
    </Reference>
    <Reference Include="IKVM.OpenJDK.Misc">
      <HintPath>..\packages\IKVM-WithExes.7.3.4830.1\tools\IKVM.OpenJDK.Misc.dll</HintPath>
    </Reference>
    <Reference Include="IKVM.OpenJDK.Naming">
      <HintPath>..\packages\IKVM-WithExes.7.3.4830.1\tools\IKVM.OpenJDK.Naming.dll</HintPath>
    </Reference>
    <Reference Include="IKVM.OpenJDK.Remoting">
      <HintPath>..\packages\IKVM-WithExes.7.3.4830.1\tools\IKVM.OpenJDK.Remoting.dll</HintPath>
    </Reference>
    <Reference Include="IKVM.OpenJDK.Security">
      <HintPath>..\packages\IKVM-WithExes.7.3.4830.1\tools\IKVM.OpenJDK.Security.dll</HintPath>
    </Reference>
    <Reference Include="IKVM.OpenJDK.SwingAWT">
      <HintPath>..\packages\IKVM-WithExes.7.3.4830.1\tools\IKVM.OpenJDK.SwingAWT.dll</HintPath>
    </Reference>
    <Reference Include="IKVM.OpenJDK.Text">
      <HintPath>..\packages\IKVM-WithExes.7.3.4830.1\tools\IKVM.OpenJDK.Text.dll</HintPath>
    </Reference>
    <Reference Include="IKVM.OpenJDK.Tools">
      <HintPath>..\packages\IKVM-WithExes.7.3.4830.1\tools\IKVM.OpenJDK.Tools.dll</HintPath>
    </Reference>
    <Reference Include="IKVM.OpenJDK.Util">
      <HintPath>..\packages\IKVM-WithExes.7.3.4830.1\tools\IKVM.OpenJDK.Util.dll</HintPath>
    </Reference>
    <Reference Include="IKVM.OpenJDK.XML.API">
      <HintPath>..\packages\IKVM-WithExes.7.3.4830.1\tools\IKVM.OpenJDK.XML.API.dll</HintPath>
    </Reference>
    <Reference Include="IKVM.OpenJDK.XML.Bind">
      <HintPath>..\packages\IKVM-WithExes.7.3.4830.1\tools\IKVM.OpenJDK.XML.Bind.dll</HintPath>
    </Reference>
    <Reference Include="IKVM.OpenJDK.XML.Crypto">
      <HintPath>..\packages\IKVM-WithExes.7.3.4830.1\tools\IKVM.OpenJDK.XML.Crypto.dll</HintPath>
    </Reference>
    <Reference Include="IKVM.OpenJDK.XML.Parse">
      <HintPath>..\packages\IKVM-WithExes.7.3.4830.1\tools\IKVM.OpenJDK.XML.Parse.dll</HintPath>
    </Reference>
    <Reference Include="IKVM.OpenJDK.XML.Transform">
      <HintPath>..\packages\IKVM-WithExes.7.3.4830.1\tools\IKVM.OpenJDK.XML.Transform.dll</HintPath>
    </Reference>
    <Reference Include="IKVM.OpenJDK.XML.WebServices">
      <HintPath>..\packages\IKVM-WithExes.7.3.4830.1\tools\IKVM.OpenJDK.XML.WebServices.dll</HintPath>
    </Reference>
    <Reference Include="IKVM.OpenJDK.XML.XPath">
      <HintPath>..\packages\IKVM-WithExes.7.3.4830.1\tools\IKVM.OpenJDK.XML.XPath.dll</HintPath>
    </Reference>
    <Reference Include="IKVM.Reflection">
      <HintPath>..\packages\IKVM-WithExes.7.3.4830.1\tools\IKVM.Reflection.dll</HintPath>
    </Reference>
    <Reference Include="IKVM.Runtime">
      <HintPath>..\packages\IKVM-WithExes.7.3.4830.1\tools\IKVM.Runtime.dll</HintPath>
    </Reference>
    <Reference Include="IKVM.Runtime.JNI">
      <HintPath>..\packages\IKVM-WithExes.7.3.4830.1\tools\IKVM.Runtime.JNI.dll</HintPath>
    </Reference>
    <Reference Include="Ionic.Zip">
      <HintPath>..\packages\DotNetZip.1.9.3\lib\net20\Ionic.Zip.dll</HintPath>
    </Reference>
    <Reference Include="Newtonsoft.Json, Version=7.0.0.0, Culture=neutral, PublicKeyToken=30ad4fe6b2a6aeed, processorArchitecture=MSIL">
      <SpecificVersion>False</SpecificVersion>
      <HintPath>..\packages\Newtonsoft.Json.7.0.1\lib\net45\Newtonsoft.Json.dll</HintPath>
    </Reference>
    <Reference Include="NodaTime, Version=1.3.0.0, Culture=neutral, PublicKeyToken=4226afe0d9b296d1, processorArchitecture=MSIL">
      <HintPath>..\packages\NodaTime.1.3.1\lib\net35-Client\NodaTime.dll</HintPath>
      <Private>True</Private>
    </Reference>
    <Reference Include="MsgPack, Version=0.8.0.0, Culture=neutral, PublicKeyToken=a2625990d5dc0167, processorArchitecture=MSIL">
      <HintPath>..\packages\MsgPack.Cli.0.8.0\lib\net45\MsgPack.dll</HintPath>
      <Private>True</Private>
    </Reference>
    <Reference Include="protobuf-net, Version=2.1.0.0, Culture=neutral, PublicKeyToken=257b51d87d2e4d67, processorArchitecture=MSIL">
      <HintPath>..\packages\protobuf-net.2.1.0\lib\net45\protobuf-net.dll</HintPath>
      <Private>True</Private>
    </Reference>
    <Reference Include="QuantConnect.Fxcm">
      <HintPath>..\Brokerages\Fxcm\QuantConnect.Fxcm.dll</HintPath>
    </Reference>
    <Reference Include="SevenZipSharp">
      <HintPath>..\packages\SevenZipSharp.0.64\lib\SevenZipSharp.dll</HintPath>
    </Reference>
    <Reference Include="System" />
    <Reference Include="System.Core" />
    <Reference Include="System.IO.Compression" />
    <Reference Include="System.IO.Compression.FileSystem" />
    <Reference Include="System.Xml.Linq" />
    <Reference Include="System.Data.DataSetExtensions" />
    <Reference Include="Microsoft.CSharp" />
    <Reference Include="System.Data" />
    <Reference Include="System.Xml" />
    <Reference Include="Newtonsoft.Json, Version=7.0.0.0, Culture=neutral, PublicKeyToken=30ad4fe6b2a6aeed, processorArchitecture=MSIL">
      <SpecificVersion>False</SpecificVersion>
      <HintPath>..\packages\Newtonsoft.Json.7.0.1\lib\net45\Newtonsoft.Json.dll</HintPath>
    </Reference>
    <Reference Include="NodaTime, Version=1.3.0.0, Culture=neutral, PublicKeyToken=4226afe0d9b296d1, processorArchitecture=MSIL">
      <HintPath>..\packages\NodaTime.1.3.1\lib\net35-Client\NodaTime.dll</HintPath>
      <Private>True</Private>
    </Reference>
  </ItemGroup>
  <ItemGroup>
    <Compile Include="AlgoSeekFuturesConverter\AlgoSeekFuturesConverter.cs" />
    <Compile Include="AlgoSeekFuturesConverter\AlgoSeekFuturesProcessor.cs" />
    <Compile Include="AlgoSeekFuturesConverter\AlgoSeekFuturesReader.cs" />
    <Compile Include="AlgoSeekFuturesConverter\Program.cs" />
    <Compile Include="AlgoSeekOptionsConverter\AlgoSeekOptionsConverter.cs" />
    <Compile Include="AlgoSeekOptionsConverter\AlgoSeekOptionsProcessor.cs" />
    <Compile Include="AlgoSeekOptionsConverter\AlgoSeekOptionsReader.cs" />
    <Compile Include="AlgoSeekOptionsConverter\Program.cs" />
    <Compile Include="Bz2StreamProvider.cs" />
    <Compile Include="CoarseUniverseGenerator\Program.cs" />
    <Compile Include="ConsolidatorDataProcessor.cs" />
    <Compile Include="CryptoiqDownloader\CryptoiqBitcoin.cs" />
    <Compile Include="CryptoiqDownloader\CryptoiqDownloader.cs" />
    <Compile Include="CryptoiqDownloader\Program.cs" />
    <Compile Include="DukascopyDownloader\DukascopyDataDownloader.cs" />
    <Compile Include="DukascopyDownloader\DukascopySymbolMapper.cs" />
    <Compile Include="DukascopyDownloader\Program.cs" />
    <Compile Include="FactorFileGenerator.cs" />
    <Compile Include="FileStreamProvider.cs" />
    <Compile Include="FilteredDataProcessor.cs" />
    <Compile Include="FxcmDownloader\FxcmDataDownloader.cs" />
    <Compile Include="FxcmDownloader\Program.cs" />
    <Compile Include="GoogleDownloader\GoogleDataDownloader.cs" />
    <Compile Include="GoogleDownloader\Program.cs" />
    <Compile Include="IDataProcessor.cs" />
    <Compile Include="IQFeed\IQFeedDataQueueHandler.cs" />
    <Compile Include="IQFeed\IQFeedDataQueueUniverseProvider.cs" />
    <Compile Include="IQFeed\IQ\DataStructures.cs" />
    <Compile Include="IQFeed\IQ\IQAdminSocketClient.cs" />
    <Compile Include="IQFeed\IQ\IQConnect.cs" />
    <Compile Include="IQFeed\IQ\IQCredentials.cs" />
    <Compile Include="IQFeed\IQ\IQLevel1Client.cs" />
    <Compile Include="IQFeed\IQ\IQLookupHistorySymbolClient.cs" />
    <Compile Include="IQFeed\IQ\IQLookupTableClient.cs" />
    <Compile Include="IQFeed\IQ\IQSocket.cs" />
    <Compile Include="IQFeed\IQ\SocketClient.cs" />
    <Compile Include="IStreamParser.cs" />
    <Compile Include="IStreamProvider.cs" />
    <Compile Include="LeanDataWriter.cs" />
    <Compile Include="LeanInstrument.cs" />
    <Compile Include="LeanParser.cs" />
    <Compile Include="OandaDownloader\OandaDataDownloader.cs" />
    <Compile Include="OandaDownloader\Program.cs" />
    <Compile Include="PipeDataProcessor.cs" />
    <Compile Include="Properties\AssemblyInfo.cs" />
    <Compile Include="QuandlBitfinexDownloader\Program.cs" />
    <Compile Include="QuandlBitfinexDownloader\QuandlBitfinexDownloader.cs" />
    <Compile Include="QuantQuoteConverter\Program.cs" />
    <Compile Include="IDataDownloader.cs" />
    <Compile Include="RawFileProcessor.cs" />
    <Compile Include="YahooDownloader\Program.cs" />
    <Compile Include="YahooDownloader\YahooDataDownloader.cs" />
    <Compile Include="CsvDataProcessor.cs" />
    <Compile Include="ZipStreamProvider.cs" />
  </ItemGroup>
  <ItemGroup>
    <None Include="CoarseUniverseGenerator\config.json">
      <CopyToOutputDirectory>PreserveNewest</CopyToOutputDirectory>
    </None>
    <None Include="IQFeed\IQFeed-symbol-map.json">
      <CopyToOutputDirectory>Always</CopyToOutputDirectory>
    </None>
    <None Include="packages.config" />
  </ItemGroup>
  <ItemGroup>
    <None Include="instruments_oanda.txt">
      <CopyToOutputDirectory>Always</CopyToOutputDirectory>
    </None>
  </ItemGroup>
  <ItemGroup>
    <ProjectReference Include="..\Brokerages\QuantConnect.Brokerages.csproj">
      <Project>{2D3E13CF-2D14-4180-A42D-F0A13AF0ADE2}</Project>
      <Name>QuantConnect.Brokerages</Name>
    </ProjectReference>
    <ProjectReference Include="..\Common\QuantConnect.csproj">
      <Project>{2545c0b4-fabb-49c9-8dd1-9ad7ee23f86b}</Project>
      <Name>QuantConnect</Name>
    </ProjectReference>
    <ProjectReference Include="..\Compression\QuantConnect.Compression.csproj">
      <Project>{bc3bc77e-0502-43db-a727-b94f9765d74b}</Project>
      <Name>QuantConnect.Compression</Name>
    </ProjectReference>
    <ProjectReference Include="..\Configuration\QuantConnect.Configuration.csproj">
      <Project>{0aeb4ea3-28c8-476e-89fd-926f06590b4c}</Project>
      <Name>QuantConnect.Configuration</Name>
    </ProjectReference>
    <ProjectReference Include="..\Engine\QuantConnect.Lean.Engine.csproj">
      <Project>{12156f46-d07e-4e3d-ad2b-7409e82ab62f}</Project>
      <Name>QuantConnect.Lean.Engine</Name>
    </ProjectReference>
    <ProjectReference Include="..\Logging\QuantConnect.Logging.csproj">
      <Project>{01911409-86be-4e7d-9947-df714138610d}</Project>
      <Name>QuantConnect.Logging</Name>
    </ProjectReference>
  </ItemGroup>
  <ItemGroup>
    <None Include="instruments_dukascopy.txt">
      <CopyToOutputDirectory>Always</CopyToOutputDirectory>
    </None>
  </ItemGroup>
  <ItemGroup>
    <Content Include="CoarseUniverseGenerator\exclusions.txt">
      <CopyToOutputDirectory>PreserveNewest</CopyToOutputDirectory>
    </Content>
    <None Include="instruments_fxcm.txt">
      <CopyToOutputDirectory>Always</CopyToOutputDirectory>
    </None>
  </ItemGroup>
  <ItemGroup />
  <Import Project="$(MSBuildToolsPath)\Microsoft.CSharp.targets" />
  <!-- To modify your build process, add your task inside one of the targets below and uncomment it. 
       Other similar extension points exist, see Microsoft.Common.targets.
  <Target Name="BeforeBuild">
  </Target>
  <Target Name="AfterBuild">
  </Target>
  -->
</Project><|MERGE_RESOLUTION|>--- conflicted
+++ resolved
@@ -33,11 +33,7 @@
     <AllowUnsafeBlocks>true</AllowUnsafeBlocks>
   </PropertyGroup>
   <PropertyGroup>
-<<<<<<< HEAD
     <StartupObject>QuantConnect.ToolBox.OandaDownloader.Program</StartupObject>
-=======
-    <StartupObject>QuantConnect.ToolBox.AlgoSeekOptionsConverter.Program</StartupObject>
->>>>>>> 391e42de
   </PropertyGroup>
   <ItemGroup>
     <Reference Include="IKVM.AWT.WinForms">
@@ -129,14 +125,7 @@
       <HintPath>..\packages\NodaTime.1.3.1\lib\net35-Client\NodaTime.dll</HintPath>
       <Private>True</Private>
     </Reference>
-    <Reference Include="MsgPack, Version=0.8.0.0, Culture=neutral, PublicKeyToken=a2625990d5dc0167, processorArchitecture=MSIL">
-      <HintPath>..\packages\MsgPack.Cli.0.8.0\lib\net45\MsgPack.dll</HintPath>
-      <Private>True</Private>
-    </Reference>
-    <Reference Include="protobuf-net, Version=2.1.0.0, Culture=neutral, PublicKeyToken=257b51d87d2e4d67, processorArchitecture=MSIL">
-      <HintPath>..\packages\protobuf-net.2.1.0\lib\net45\protobuf-net.dll</HintPath>
-      <Private>True</Private>
-    </Reference>
+
     <Reference Include="QuantConnect.Fxcm">
       <HintPath>..\Brokerages\Fxcm\QuantConnect.Fxcm.dll</HintPath>
     </Reference>
